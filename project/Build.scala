package chill

import sbt._
import Keys._
import com.typesafe.tools.mima.plugin.MimaPlugin.mimaDefaultSettings
import com.typesafe.tools.mima.plugin.MimaKeys._
import scalariform.formatter.preferences._
import com.typesafe.sbt.SbtScalariform._

import scala.collection.JavaConverters._

object ChillBuild extends Build {
  val kryoVersion = "2.21"

  val bijectionVersion = "0.8.1"
  val algebirdVersion = "0.11.0"

  def isScala210x(scalaVersion: String) = scalaVersion match {
      case version if version startsWith "2.10" => true
      case _ => false
  }

  val sharedSettings = Project.defaultSettings ++ mimaDefaultSettings ++ scalariformSettings ++ Seq(
    organization := "com.twitter",
    scalaVersion := "2.10.5",
    crossScalaVersions := Seq("2.10.5", "2.11.7"),
    scalacOptions ++= Seq("-unchecked", "-deprecation"),
    ScalariformKeys.preferences := formattingPreferences,

    // Twitter Hadoop needs this, sorry 1.7 fans
    javacOptions ++= Seq("-target", "1.6", "-source", "1.6", "-Xlint:-options"),
    javacOptions in doc := Seq("-source", "1.6"),

    resolvers ++= Seq(
      Opts.resolver.sonatypeSnapshots,
      Opts.resolver.sonatypeReleases
    ),
    libraryDependencies ++= Seq(
      "org.scalacheck" %% "scalacheck" % "1.11.5" % "test",
      "org.scalatest" %% "scalatest" % "2.2.2" % "test",
      "com.esotericsoftware.kryo" % "kryo" % kryoVersion
    ),

    parallelExecution in Test := true,

    // Publishing options:
    publishMavenStyle := true,
    publishTo <<= version { v =>
      Some(
        if (v.trim.toUpperCase.endsWith("SNAPSHOT"))
          Opts.resolver.sonatypeSnapshots
        else
          Opts.resolver.sonatypeStaging
          //"twttr" at "http://artifactory.local.twitter.com/libs-releases-local"
      )
    },
    publishArtifact in Test := false,
    pomIncludeRepository := { x => false },
    pomExtra := (
      <url>https://github.com/twitter/chill</url>
          <licenses>
        <license>
        <name>Apache 2</name>
        <url>http://www.apache.org/licenses/LICENSE-2.0.txt</url>
          <distribution>repo</distribution>
        <comments>A business-friendly OSS license</comments>
        </license>
        </licenses>
        <scm>
        <url>git@github.com:twitter/chill.git</url>
        <connection>scm:git:git@github.com:twitter/chill.git</connection>
        </scm>
        <developers>
        <developer>
        <id>oscar</id>
        <name>Oscar Boykin</name>
        <url>http://twitter.com/posco</url>
          </developer>
        <developer>
        <id>sritchie</id>
        <name>Sam Ritchie</name>
        <url>http://twitter.com/sritchie</url>
          </developer>
        </developers>)
  )

  // Aggregated project
  lazy val chillAll = Project(
    id = "chill-all",
    base = file("."),
    settings = sharedSettings
  ).settings(
    test := { },
    publish := { },
    publishLocal := { }
  ).aggregate(
    chill,
    chillBijection,
    chillScrooge,
    chillStorm,
    chillJava,
    chillHadoop,
    chillThrift,
    chillProtobuf,
    chillAkka,
    chillAvro,
    chillAlgebird
    )

  lazy val formattingPreferences = {
   import scalariform.formatter.preferences._
   FormattingPreferences().
     setPreference(AlignParameters, false).
     setPreference(PreserveSpaceBeforeArguments, true)
  }

  /**
    * This returns the youngest jar we released that is compatible
    * with the current.
    */
  val unreleasedModules = Set[String]("akka")
  val javaOnly = Set[String]("storm", "java", "hadoop", "thrift")

  def youngestForwardCompatible(subProj: String) =
    Some(subProj)
      .filterNot(unreleasedModules.contains(_))
      .map { s =>
      val suffix = if (javaOnly.contains(s)) "" else "_2.10"
      "com.twitter" % ("chill-" + s + suffix) % "0.6.0"
    }

  def module(name: String) = {
    val id = "chill-%s".format(name)
    Project(id = id, base = file(id), settings = sharedSettings ++ Seq(
      Keys.name := id,
      previousArtifact := youngestForwardCompatible(name),
      // Disable cross publishing for java artifacts
      publishArtifact <<= (scalaVersion) { scalaVersion =>
        if(javaOnly.contains(name) && scalaVersion.startsWith("2.10")) false else true
      }
      )
    )
  }

  // We usually do the pattern of having a core module, but we don't want to cause
  // pain for legacy deploys. With this, they can stay the same.
  lazy val chill = Project(
    id = "chill",
    base = file("chill-scala"),
    settings = sharedSettings
  ).settings(
    name := "chill",
    previousArtifact := Some("com.twitter" % "chill_2.10" % "0.7.0")
  ).dependsOn(chillJava)

  lazy val chillAkka = module("akka").settings(
    resolvers += "Typesafe Repository" at "http://repo.typesafe.com/typesafe/releases/",
    libraryDependencies ++= Seq(
      "com.typesafe" % "config" % "1.2.1",
      "com.typesafe.akka" %% "akka-actor" % "2.3.6" % "provided"
    )
  ).dependsOn(chill % "test->test;compile->compile")

  lazy val chillBijection = module("bijection").settings(
    libraryDependencies ++= Seq(
      "com.twitter" %% "bijection-core" % "0.8.0"
    )
  ).dependsOn(chill % "test->test;compile->compile")

  // This can only have java deps!
  lazy val chillJava = module("java").settings(
    crossPaths := false,
    autoScalaLibrary := false
  )

  // This can only have java deps!
  lazy val chillStorm = module("storm").settings(
    crossPaths := false,
    autoScalaLibrary := false,
    resolvers ++= Seq(
      "Clojars Repository" at "http://clojars.org/repo",
      "Conjars Repository" at "http://conjars.org/repo"
    ),
    libraryDependencies += "storm" % "storm" % "0.9.0-wip9" % "provided"
  ).dependsOn(chillJava)

  // This can only have java deps!
  lazy val chillHadoop = module("hadoop").settings(
    crossPaths := false,
    autoScalaLibrary := false,
    libraryDependencies ++= Seq(
      "org.apache.hadoop" % "hadoop-core" % "0.20.2" % "provided",
      "org.slf4j" % "slf4j-api" % "1.6.6",
      "org.slf4j" % "slf4j-log4j12" % "1.6.6" % "provided"
    )
  ).dependsOn(chillJava)

  // This can only have java deps!
  lazy val chillThrift = module("thrift").settings(
    crossPaths := false,
    autoScalaLibrary := false,
    libraryDependencies ++= Seq(
      "org.apache.thrift" % "libthrift" % "0.6.1" % "provided"
    )
  )

  lazy val chillScrooge = module("scrooge").settings(
    libraryDependencies ++= Seq(
<<<<<<< HEAD
      "org.apache.thrift" % "libthrift" % "0.9.1" exclude("junit", "junit"),
      "com.twitter" %% "scrooge-serializer" % "3.17.0"
=======
      "org.apache.thrift" % "libthrift" % "0.6.1" exclude("junit", "junit"),
      "com.twitter" %% "scrooge-serializer" % "3.20.0"
>>>>>>> b85e59f5
    )
  ).dependsOn(chill % "test->test;compile->compile")

  // This can only have java deps!
  lazy val chillProtobuf = module("protobuf").settings(
    crossPaths := false,
    autoScalaLibrary := false,
    libraryDependencies ++= Seq(
      "com.google.protobuf" % "protobuf-java" % "2.3.0" % "provided"
    )
  ).dependsOn(chillJava)

  lazy val chillAvro = module("avro").settings(
    libraryDependencies ++= Seq(
      "com.twitter" %% "bijection-avro" % "0.8.0",
      "junit" % "junit" % "4.5" % "test"
    )
  ).dependsOn(chill,chillJava, chillBijection)

  lazy val chillAlgebird = module("algebird").settings(
    libraryDependencies ++= Seq(
      "com.twitter" %% "algebird-core" % "0.10.0"
    )
  ).dependsOn(chill)
}<|MERGE_RESOLUTION|>--- conflicted
+++ resolved
@@ -206,13 +206,8 @@
 
   lazy val chillScrooge = module("scrooge").settings(
     libraryDependencies ++= Seq(
-<<<<<<< HEAD
-      "org.apache.thrift" % "libthrift" % "0.9.1" exclude("junit", "junit"),
-      "com.twitter" %% "scrooge-serializer" % "3.17.0"
-=======
       "org.apache.thrift" % "libthrift" % "0.6.1" exclude("junit", "junit"),
       "com.twitter" %% "scrooge-serializer" % "3.20.0"
->>>>>>> b85e59f5
     )
   ).dependsOn(chill % "test->test;compile->compile")
 
