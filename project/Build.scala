package chill

import sbt._
import Keys._
import com.typesafe.tools.mima.plugin.MimaPlugin.mimaDefaultSettings
import com.typesafe.tools.mima.plugin.MimaKeys._

import scala.collection.JavaConverters._

object ChillBuild extends Build {
  val kryoVersion = "2.21"

  val sharedSettings = Project.defaultSettings ++
    mimaDefaultSettings ++ Seq(

  version := "0.2.3",

  organization := "com.twitter",

  crossScalaVersions := Seq("2.9.2", "2.10.0"),

  scalacOptions ++= Seq("-unchecked", "-deprecation"),

  resolvers ++= Seq(
    "sonatype-snapshots" at "http://oss.sonatype.org/content/repositories/snapshots",
    "sonatype-releases"  at "http://oss.sonatype.org/content/repositories/releases"
  ),

  libraryDependencies ++= Seq(
    "org.scalacheck" %% "scalacheck" % "1.10.0" % "test",
    "org.scala-tools.testing" %% "specs" % "1.6.9" % "test",
    "com.esotericsoftware.kryo" % "kryo" % kryoVersion
  ),

  parallelExecution in Test := true,

  // Publishing options:

  publishMavenStyle := true,

  publishTo <<= version { (v: String) =>
    val nexus = "https://oss.sonatype.org/"
    if (v.trim.endsWith("SNAPSHOT"))
      Some("snapshots" at nexus + "content/repositories/snapshots")
    else
      Some("releases"  at nexus + "service/local/staging/deploy/maven2")
  },

  publishArtifact in Test := false,

  pomIncludeRepository := { x => false },

  pomExtra := (
    <url>https://github.com/twitter/chill</url>
    <licenses>
      <license>
        <name>Apache 2</name>
        <url>http://www.apache.org/licenses/LICENSE-2.0.txt</url>
        <distribution>repo</distribution>
        <comments>A business-friendly OSS license</comments>
      </license>
    </licenses>
    <scm>
      <url>git@github.com:twitter/chill.git</url>
      <connection>scm:git:git@github.com:twitter/chill.git</connection>
    </scm>
    <developers>
      <developer>
        <id>oscar</id>
        <name>Oscar Boykin</name>
        <url>http://twitter.com/posco</url>
      </developer>
      <developer>
        <id>sritchie</id>
        <name>Sam Ritchie</name>
        <url>http://twitter.com/sritchie</url>
      </developer>
    </developers>)
    )

  // Aggregated project
  lazy val chillAll = Project(
    id = "chill-all",
    base = file("."),
    settings = sharedSettings
  ).settings(
    test := { },
    publish := { },
    publishLocal := { }
  ).aggregate(
    chill,
    chillStorm,
<<<<<<< HEAD
    chillJava
=======
    chillHadoop
>>>>>>> 0429bfc9
  )

  // We usually do the pattern of having a core module, but we don't want to cause
  // pain for legacy deploys. With this, they can stay the same.
  lazy val chill = Project(
    id = "chill",
    base = file("chill-scala"),
    settings = sharedSettings
  ).settings(
    name := "chill",
    previousArtifact := Some("com.twitter" % "chill_2.9.2" % "0.2.2"),
    libraryDependencies ++= Seq(
      "com.twitter" %% "bijection-core" % "0.4.0",
      "org.ow2.asm" % "asm-commons" % "4.0"
    )
  )

  lazy val chillJava = Project(
    id = "chill-java",
    base = file("chill-java"),
    settings = sharedSettings
  ).settings(
    autoScalaLibrary := false,
    name := "chill-java",
    previousArtifact := None
  )

  lazy val chillStorm = Project(
    id = "chill-storm",
    base = file("chill-storm"),
    settings = sharedSettings
  ).settings(
    name := "chill-storm",
    resolvers ++= Seq(
      "Clojars Repository" at "http://clojars.org/repo",
      "Conjars Repository" at "http://conjars.org/repo"
    ),
    libraryDependencies += "storm" % "storm" % "0.9.0-wip9"
  ).dependsOn(chill)

  lazy val chillHadoop = Project(
    id = "chill-hadoop",
    base = file("chill-hadoop"),
    settings = sharedSettings
  ).settings(
    autoScalaLibrary := false,
    name := "chill-hadoop",
    libraryDependencies ++= Seq(
      "org.apache.hadoop" % "hadoop-core" % "0.20.2" % "provided",
      "org.slf4j" % "slf4j-api" % "1.6.6",
      "org.slf4j" % "slf4j-log4j12" % "1.6.6" % "provided"
    ),
    previousArtifact := None
  )
}<|MERGE_RESOLUTION|>--- conflicted
+++ resolved
@@ -90,11 +90,8 @@
   ).aggregate(
     chill,
     chillStorm,
-<<<<<<< HEAD
-    chillJava
-=======
+    chillJava,
     chillHadoop
->>>>>>> 0429bfc9
   )
 
   // We usually do the pattern of having a core module, but we don't want to cause
