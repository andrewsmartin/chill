--- conflicted
+++ resolved
@@ -12,11 +12,7 @@
 
   val sharedSettings = Project.defaultSettings ++ mimaDefaultSettings ++ Seq(
 
-<<<<<<< HEAD
-    version := "0.3.1",
-=======
     version := "0.3.2",
->>>>>>> 438e33c4
     organization := "com.twitter",
     scalaVersion := "2.9.3",
     crossScalaVersions := Seq("2.9.3", "2.10.0"),
