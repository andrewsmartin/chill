## Chill [![Build Status](https://secure.travis-ci.org/twitter/chill.png)](http://travis-ci.org/twitter/chill)

Extensions for the [Kryo serialization library](http://code.google.com/p/kryo/) including
serializers and a set of classes to ease configuration of Kryo in systems like Hadoop, Storm,
Akka, etc.

Chill has a set of subprojects: chill-java, chill-hadoop, chill-storm and chill-scala.  Other than
chill-scala, all these projects are written in Java so they are easy to use on any JVM platform.

## Chill-Java

The chill-java package includes the `KryoInstantiator` class (factory for Kryo instances)
and the `IKryoRegistrar` interface (adds Serializers to a given Kryo). These two are composable
to build instantiators that create instances of Kryo that have the options and serializers you
need. The benefit of this over a direct Kryo instance is that a Kryo instance is mutable and not
serializable, which limits the safety and reusability of code that works directly with them.

To deserialize or serialize easily, look at `KryoPool`:

```java
int POOL_SIZE = 10;
KryoPool kryo = KryoPool.withByteArrayOutputStream(POOL_SIZE, new KryoInstantiator());
byte[] ser = kryo.toBytesWithClass(myObj);
Object deserObj = kryo.fromBytes(myObj);
```

The KryoPool is a thread-safe way to share Kryo instances and temporary output buffers.

### Chill Config

Hadoop, Storm, and Akka all use a configuration that is basically equivalent to a `Map[String,
String]`. The `com.twitter.chill.config` package makes it easy to build up `KryoInstantiator`
instances given a Config instance, which is an abstract class acting as a thin wrapper over
whatever configuration data the system, such as Hadoop, Storm or Akka, might give.

To configure a KryoInstantiator use `ConfiguredInstantiator` with either reflection,
which takes a class name and instantiates that KryoInstantiator, or an instance of KryoInstantiator
and serializes that instance to use later:
```scala
class TestInst extends KryoInstantiator { override def newKryo = sys.error("blow up") }

// A new Config:
val conf = new JavaMapConfig
// Set-up class-based reflection of our instantiator:
ConfiguredInstantiator.setReflect(conf, classOf[TestInst])
val cci = new ConfiguredInstantiator(conf)
cci.newKryo // uses TestInst
//Or serialize a particular instance into the config to use later (or another node):

ConfiguredInstantiator.setSerialized(conf, new TestInst)
val cci2 = new ConfiguredInstantiator(conf)
cci2.newKryo // uses the particular instance we passed above
```

## Chill in Scala

Scala classes often have a number of properties that distinguish them from usual Java classes. Often
scala classes are immutable, and thus have no zero argument constructor. Secondly, `object` in scala is
a singleton that needs to be carefully serialized. Additionally, scala classes often have synthetic
(compiler generated) fields that need to be serialized, and by default Kryo does not serialize
those.

In addition to a `ScalaKryoInstantiator` which generates Kryo instances with options suitable for
scala, chill provides a number of Kryo serializers for standard scala classes (see below).

### The MeatLocker

Many existing systems use Java serialization. MeatLocker is an object that wraps a given instance
using Kryo serialization internally, but the MeatLocker itself is Java serializable.
The MeatLocker allows you to box Kryo-serializable objects and deserialize them lazily on the first call to `get`:

```scala
import com.twitter.chill.MeatLocker

val boxedItem = MeatLocker(someItem)

// boxedItem is java.io.Serializable no matter what it contains.
val box = roundTripThroughJava(boxedItem)
box.get == boxedItem.get // true!
```

To retrieve the boxed item without caching the deserialized value, use `meatlockerInstance.copy`.

### Serializers for Scala classes

These are found in the `chill-scala` directory in the chill jar (originally this project was
only scala serializers).  Chill provides support for singletons, scala Objects and the following types:

* Scala primitives
  * scala.Enumeration values
  * scala.Symbol
  * scala.reflect.Manifest
  * scala.reflect.ClassManifest
  * scala.Function[0-22] closure cleaning (removing unused `$outer` references).
* Collections and sequences
  * scala.collection.immutable.Map
  * scala.collection.immutable.List
  * scala.collection.immutable.Vector
  * scala.collection.immutable.Set
  * scala.collection.mutable.{Map, Set, Buffer, WrappedArray}
  * all 22 scala tuples

## Chill-bijection

[Bijections and Injections](https://github.com/twitter/bijection) are useful when considering serialization. If you have an Injection from `T` to `Array[Byte]` you have a serialization.  Additionally, if you have a Bijection between `A` and `B`, and a serialization for `B`, then you have a serialization for `A`.  See `BijectionEnrichedKryo` for easy interop between bijection and chill.

### KryoInjection: easy serialization to byte Arrays

KryoInjection is an injection from `Any` to `Array[Byte]`. To serialize using it:

```scala
import com.twitter.chill.KryoInjection

val bytes:  Array[Byte]    = KryoInjection(someItem)
val tryDecode: scala.util.Try[Any] = KryoInjection.invert(bytes)
```

KryoInjection can be composed with Bijections and Injections from `com.twitter.bijection`.

## Chill-Akka

To use, add a key to your config like:
```
    akka.actor.serializers {
      kryo = "com.twitter.chill.akka.AkkaSerializer"
    }
```

Then for the super-classes of all your message types, for instance, scala.Product, write:
```scala
   akka.actor.serialization-bindings {
     "scala.Product" = kryo
   }
```

If you want to use the `chill.config.ConfiguredInstantiator` see `ConfiguredAkkaSerializer`
otherwise, subclass `AkkaSerializer` and override `kryoInstantiator` to control how the `Kryo`
object is created.

## Community and Documentation

To learn more and find links to tutorials and information around the web, check out the [Chill Wiki](https://github.com/twitter/chill/wiki).

The latest ScalaDocs are hosted on Chill's [Github Project Page](http://twitter.github.io/chill).

Discussion occurs primarily on the [Chill mailing list](https://groups.google.com/forum/#!forum/chill-user). Issues should be reported on the [GitHub issue tracker](https://github.com/twitter/chill/issues).

## Maven

<<<<<<< HEAD
Chill modules are available on Maven Central. The current groupid and version for all modules is, respectively, `"com.twitter"` and  `0.3.1`.
=======
Chill modules are available on Maven Central. The current groupid and version for all modules is, respectively, `"com.twitter"` and  `0.3.2`.
>>>>>>> 438e33c4

Current published artifacts are

* `chill-java`
* `chill-storm`
* `chill-hadoop`
* `chill_2.9.3`
* `chill_2.10`
* `chill-bijection_2.9.3`
* `chill-bijection_2.10`
* `chill-akka_2.9.3`
* `chill-akka_2.10`

The suffix denotes the scala version.

## Authors

* Oscar Boykin <https://twitter.com/posco>
* Mike Gagnon <https://twitter.com/MichaelNGagnon>
* Sam Ritchie <https://twitter.com/sritchie>

## License

Copyright 2012 Twitter, Inc.

Licensed under the Apache License, Version 2.0: http://www.apache.org/licenses/LICENSE-2.0<|MERGE_RESOLUTION|>--- conflicted
+++ resolved
@@ -147,11 +147,7 @@
 
 ## Maven
 
-<<<<<<< HEAD
-Chill modules are available on Maven Central. The current groupid and version for all modules is, respectively, `"com.twitter"` and  `0.3.1`.
-=======
 Chill modules are available on Maven Central. The current groupid and version for all modules is, respectively, `"com.twitter"` and  `0.3.2`.
->>>>>>> 438e33c4
 
 Current published artifacts are
 
