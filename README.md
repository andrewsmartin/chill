--- conflicted
+++ resolved
@@ -117,7 +117,6 @@
 
 KryoInjection can be composed with Bijections and Injections from `com.twitter.bijection`.
 
-<<<<<<< HEAD
 ## Chill-Akka
 
 To use, add a key to your config like:
@@ -137,7 +136,7 @@
 If you want to use the `chill.config.ConfiguredInstantiator` see `ConfiguredAkkaSerializer`
 otherwise, subclass `AkkaSerializer` and override `kryoInstantiator` to control how the `Kryo`
 object is created.
-=======
+
 ## Community and Documentation
 
 To learn more and find links to tutorials and information around the web, check out the [Chill Wiki](https://github.com/twitter/chill/wiki).
@@ -145,7 +144,6 @@
 The latest ScalaDocs are hosted on Chill's [Github Project Page](http://twitter.github.io/chill).
 
 Discussion occurs primarily on the [Chill mailing list](http://librelist.com/browser/chill/). To join the mailing list, email [chill@librelist.com](mailto:chill@librelist.com). The same address is used for posting once you've joined. Issues should be reported on the [GitHub issue tracker](https://github.com/twitter/chill/issues).
->>>>>>> b3f5b016
 
 ## Maven
 
