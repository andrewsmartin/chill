/*
Copyright 2012 Twitter, Inc.

Licensed under the Apache License, Version 2.0 (the "License");
you may not use this file except in compliance with the License.
You may obtain a copy of the License at

http://www.apache.org/licenses/LICENSE-2.0

Unless required by applicable law or agreed to in writing, software
distributed under the License is distributed on an "AS IS" BASIS,
WITHOUT WARRANTIES OR CONDITIONS OF ANY KIND, either express or implied.
See the License for the specific language governing permissions and
limitations under the License.
*/

package com.twitter.chill

import com.esotericsoftware.kryo.KryoException
import com.esotericsoftware.reflectasm.ConstructorAccess
import com.esotericsoftware.kryo.serializers.FieldSerializer

import org.objenesis.instantiator.ObjectInstantiator
import org.objenesis.strategy.InstantiatorStrategy

import _root_.java.lang.reflect.{Constructor, Modifier}

/*
 * This is the base class of Kryo we use to fix specific scala
 * related issues discovered (ideally, this should be fixed in Kryo)
 */
class KryoBase extends Kryo {

  lazy val objSer = new ObjectSerializer[AnyRef]

  protected var strategy: Option[InstantiatorStrategy] = None

  val functions: Iterable[Class[_]] =
    (0 to 22).map { idx => Class.forName("scala.Function" + idx.toString) }

  def isFn(klass: Class[_]): Boolean =
    functions.find { _.isAssignableFrom(klass) }.isDefined

  override def newDefaultSerializer(klass : Class[_]) : KSerializer[_] = {
    if(isSingleton(klass)) {
      objSer
    }
    else {
      super.newDefaultSerializer(klass) match {
        case fs: FieldSerializer[_] =>
        //Scala has a lot of synthetic fields that must be serialized:
<<<<<<< HEAD
        //We also enable it by default in java since not wanting these fields
        //serialized looks like the exception rather than the rule.
        fs.setIgnoreSyntheticFields(false)
=======
          fs.setIgnoreSyntheticFields(false)
>>>>>>> 97bb9f5d
          /**
           * This breaks scalding, but something like this should be used when
           * working with the repl.
           *
          if(isFn(klass))
            new CleaningSerializer(fs.asInstanceOf[FieldSerializer[AnyRef]])
          else */
            fs
        case x: KSerializer[_] => x
      }
    }
  }

  /** return true if this class is a scala "object"
   */
  def isSingleton(klass : Class[_]) : Boolean =
    klass.getName.last == '$' && objSer.accepts(klass)

  // Get the strategy if it is not null
  def tryStrategy(cls: Class[_]): InstantiatorStrategy =
    strategy.getOrElse {
      val name = cls.getName
      if (cls.isMemberClass() && !Modifier.isStatic(cls.getModifiers()))
        throw new KryoException("Class cannot be created (non-static member class): " + name);
      else
        throw new KryoException("Class cannot be created (missing no-arg constructor): " + name);
    }

  override def setInstantiatorStrategy(st: InstantiatorStrategy) {
    super.setInstantiatorStrategy(st)
    strategy = Some(st)
  }

  /* Fixes the case where Kryo's reflectasm doesn't work, even though it claims to
   * TODO this should be fixed in Kryo. When it is, remove this
   */
  override def newInstantiator(cls: Class[_]) = {
    import Instantiators._
    newOrElse(cls,
      List(reflectAsm _, normalJava _),
      // Or fall back on the strategy:
      tryStrategy(cls).newInstantiatorOf(cls))
  }
}

object Instantiators {
  // Go through the list and use the first that works
  def newOrElse(cls: Class[_],
    it: TraversableOnce[Class[_] => Either[Throwable, ObjectInstantiator]],
    elsefn: => ObjectInstantiator): ObjectInstantiator = {
      // Just go through and try each one,
      it.map { fn =>
        fn(cls) match {
          case Left(x) => None // ignore the exception
          case Right(obji) => Some(obji)
        }
      }
      .find { _.isDefined } // Find the first Some(x), returns Some(Some(x))
      .flatMap { x => x } // flatten
      .getOrElse(elsefn)
    }

  // Use call by name:
  def forClass(t: Class[_])(fn:() => Any): ObjectInstantiator =
    new ObjectInstantiator {
      override def newInstance() = {
        try { fn().asInstanceOf[AnyRef] }
        catch {
          case x: Exception => {
            throw new KryoException("Error constructing instance of class: " + t.getName, x)
          }
        }
      }
    }

  // This one tries reflectasm, which is a fast way of constructing an object
  def reflectAsm(t: Class[_]): Either[Throwable, ObjectInstantiator] = {
    try {
      val access = ConstructorAccess.get(t)
      // Try it once, because this isn't always successful:
      access.newInstance
      // Okay, looks good:
      Right(forClass(t) { () => access.newInstance() })
    }
    catch {
      case x: Throwable => Left(x)
    }
  }

  def getConstructor(c: Class[_]): Constructor[_] = {
    try {
      c.getConstructor()
    }
    catch {
      case _: Throwable => {
        val cons = c.getDeclaredConstructor()
        cons.setAccessible(true)
        cons
      }
    }
  }

  def normalJava(t: Class[_]): Either[Throwable, ObjectInstantiator] = {
    try {
      val cons = getConstructor(t)
      Right(forClass(t) { () => cons.newInstance() } )
    }
    catch {
      case x: Throwable => Left(x)
    }
  }
}<|MERGE_RESOLUTION|>--- conflicted
+++ resolved
@@ -49,13 +49,10 @@
       super.newDefaultSerializer(klass) match {
         case fs: FieldSerializer[_] =>
         //Scala has a lot of synthetic fields that must be serialized:
-<<<<<<< HEAD
         //We also enable it by default in java since not wanting these fields
         //serialized looks like the exception rather than the rule.
-        fs.setIgnoreSyntheticFields(false)
-=======
           fs.setIgnoreSyntheticFields(false)
->>>>>>> 97bb9f5d
+
           /**
            * This breaks scalding, but something like this should be used when
            * working with the repl.
