/*
Copyright 2012 Twitter, Inc.

Licensed under the Apache License, Version 2.0 (the "License");
you may not use this file except in compliance with the License.
You may obtain a copy of the License at

http://www.apache.org/licenses/LICENSE-2.0

Unless required by applicable law or agreed to in writing, software
distributed under the License is distributed on an "AS IS" BASIS,
WITHOUT WARRANTIES OR CONDITIONS OF ANY KIND, either express or implied.
See the License for the specific language governing permissions and
limitations under the License.
*/

package com.twitter.chill

import java.io.InputStream
import java.nio.ByteBuffer
import scala.util.control.Exception.allCatch

import com.esotericsoftware.kryo.Kryo
import com.esotericsoftware.kryo.io.{ ByteBufferInputStream, Input, Output }
import com.twitter.bijection.{ Bijection, Injection }
import org.objenesis.strategy.StdInstantiatorStrategy

/**
 * KryoBijection is split into a trait and companion object to allow
 * users to override KryoBijection's getKryo method.
 *
 * TODO: Cache the kryo returned by getKryo.
 */

object KryoBijection extends KryoBijection

trait KryoBijection extends Bijection[Any, Array[Byte]] {
  def getKryo: Kryo = {
    val k = new KryoBase
    k.setRegistrationRequired(false)
    k.setInstantiatorStrategy(new StdInstantiatorStrategy)
    KryoSerializer.registerAll(k)
    k
  }

  override def apply(obj: Any): Array[Byte] = {
    val output = new Output(1 << 12, 1 << 30)
    getKryo.writeClassAndObject(output, obj)
    output.toBytes
  }

  override def invert(bytes: Array[Byte]) =
    getKryo.readClassAndObject(new Input(bytes))

}

/**
 * TODO: Delete KryoBijection, use KryoInjection everywhere.
 */
object KryoInjection extends Injection[Any, Array[Byte]] {
  // Create a default injection to use, 4KB init, max 16 MB
  private val kinject = instance(init = 1 << 12, max = 1 << 24).asInstanceOf[KryoInjectionInstance]

<<<<<<< HEAD
  override def apply(obj: AnyRef)         = kinject.synchronized { kinject(obj) }
=======
  override def apply(obj: Any) = kinject.synchronized { kinject(obj) }
>>>>>>> 3f249839
  override def invert(bytes: Array[Byte]) = kinject.synchronized { kinject.invert(bytes) }

  def fromInputStream(inputStream: InputStream) = kinject.synchronized { kinject.fromInputStream(inputStream) }
  def fromByteBuffer(byteBuffer: ByteBuffer)    = kinject.synchronized { kinject.fromByteBuffer(byteBuffer) }

  /**
   * Create a new KryoInjection instance that serializes items using
   * the supplied Kryo instance. The buffer used for serialization is
   * initialized, by default, to 1KB, with a max size of
   * 16MB. Configure these limits by passing in new values for "init"
   * and "max" respectively.
   */
  def instance(
    kryo: Kryo = KryoBijection.getKryo,
<<<<<<< HEAD
    init: Int  = 1 << 10,
    max:  Int  = 1 << 24
  ): Injection[AnyRef, Array[Byte]] =
=======
    init: Int = 1 << 10,
    max: Int = 1 << 24
  ): Injection[Any, Array[Byte]] =
>>>>>>> 3f249839
    new KryoInjectionInstance(kryo, new Output(init, max))
}

/**
 * Reuse the Output and Kryo, which is faster
 * register any additional serializers you need before passing in the
 * Kryo instance
 */
<<<<<<< HEAD
class KryoInjectionInstance(kryo: Kryo, output: Output) extends Injection[AnyRef, Array[Byte]] {
  // For invert(Array[Byte])
  private val byteInput: Input = new Input
=======
class KryoInjectionInstance(kryo: Kryo, output: Output) extends Injection[Any, Array[Byte]] {
  private val input: Input = new Input
>>>>>>> 3f249839

  def apply(obj: Any): Array[Byte] = {
    output.clear
    kryo.writeClassAndObject(output, obj)
    output.toBytes
  }

<<<<<<< HEAD
  def invert(b: Array[Byte]): Option[AnyRef] = {
    byteInput.setBuffer(b)
    allCatch.opt(kryo.readClassAndObject(byteInput))
  }

  def fromInputStream(s: InputStream): Option[AnyRef] = {
    // Can't reuse Input and call Input#setInputStream everytime
    val streamInput = new Input(s)
    allCatch.opt(kryo.readClassAndObject(streamInput))
  }

  def fromByteBuffer(b: ByteBuffer): Option[AnyRef] = {
    // Can't reuse Input and call Input#setInputStream everytime
    val s           = new ByteBufferInputStream(b)
    val streamInput = new Input(s)
    allCatch.opt(kryo.readClassAndObject(streamInput))
=======
  def invert(b: Array[Byte]): Option[Any] = {
    input.setBuffer(b)
    allCatch.opt(kryo.readClassAndObject(input))
>>>>>>> 3f249839
  }
}<|MERGE_RESOLUTION|>--- conflicted
+++ resolved
@@ -16,14 +16,12 @@
 
 package com.twitter.chill
 
-import java.io.InputStream
-import java.nio.ByteBuffer
-import scala.util.control.Exception.allCatch
-
 import com.esotericsoftware.kryo.Kryo
-import com.esotericsoftware.kryo.io.{ ByteBufferInputStream, Input, Output }
+import com.esotericsoftware.kryo.io.{ Input, Output }
 import com.twitter.bijection.{ Bijection, Injection }
 import org.objenesis.strategy.StdInstantiatorStrategy
+
+import scala.util.control.Exception.allCatch
 
 /**
  * KryoBijection is split into a trait and companion object to allow
@@ -59,17 +57,10 @@
  */
 object KryoInjection extends Injection[Any, Array[Byte]] {
   // Create a default injection to use, 4KB init, max 16 MB
-  private val kinject = instance(init = 1 << 12, max = 1 << 24).asInstanceOf[KryoInjectionInstance]
+  private val kinject = instance(init = 1 << 12, max = 1 << 24)
 
-<<<<<<< HEAD
-  override def apply(obj: AnyRef)         = kinject.synchronized { kinject(obj) }
-=======
   override def apply(obj: Any) = kinject.synchronized { kinject(obj) }
->>>>>>> 3f249839
   override def invert(bytes: Array[Byte]) = kinject.synchronized { kinject.invert(bytes) }
-
-  def fromInputStream(inputStream: InputStream) = kinject.synchronized { kinject.fromInputStream(inputStream) }
-  def fromByteBuffer(byteBuffer: ByteBuffer)    = kinject.synchronized { kinject.fromByteBuffer(byteBuffer) }
 
   /**
    * Create a new KryoInjection instance that serializes items using
@@ -80,15 +71,9 @@
    */
   def instance(
     kryo: Kryo = KryoBijection.getKryo,
-<<<<<<< HEAD
-    init: Int  = 1 << 10,
-    max:  Int  = 1 << 24
-  ): Injection[AnyRef, Array[Byte]] =
-=======
     init: Int = 1 << 10,
     max: Int = 1 << 24
   ): Injection[Any, Array[Byte]] =
->>>>>>> 3f249839
     new KryoInjectionInstance(kryo, new Output(init, max))
 }
 
@@ -97,14 +82,8 @@
  * register any additional serializers you need before passing in the
  * Kryo instance
  */
-<<<<<<< HEAD
-class KryoInjectionInstance(kryo: Kryo, output: Output) extends Injection[AnyRef, Array[Byte]] {
-  // For invert(Array[Byte])
-  private val byteInput: Input = new Input
-=======
 class KryoInjectionInstance(kryo: Kryo, output: Output) extends Injection[Any, Array[Byte]] {
   private val input: Input = new Input
->>>>>>> 3f249839
 
   def apply(obj: Any): Array[Byte] = {
     output.clear
@@ -112,27 +91,8 @@
     output.toBytes
   }
 
-<<<<<<< HEAD
-  def invert(b: Array[Byte]): Option[AnyRef] = {
-    byteInput.setBuffer(b)
-    allCatch.opt(kryo.readClassAndObject(byteInput))
-  }
-
-  def fromInputStream(s: InputStream): Option[AnyRef] = {
-    // Can't reuse Input and call Input#setInputStream everytime
-    val streamInput = new Input(s)
-    allCatch.opt(kryo.readClassAndObject(streamInput))
-  }
-
-  def fromByteBuffer(b: ByteBuffer): Option[AnyRef] = {
-    // Can't reuse Input and call Input#setInputStream everytime
-    val s           = new ByteBufferInputStream(b)
-    val streamInput = new Input(s)
-    allCatch.opt(kryo.readClassAndObject(streamInput))
-=======
   def invert(b: Array[Byte]): Option[Any] = {
     input.setBuffer(b)
     allCatch.opt(kryo.readClassAndObject(input))
->>>>>>> 3f249839
   }
 }